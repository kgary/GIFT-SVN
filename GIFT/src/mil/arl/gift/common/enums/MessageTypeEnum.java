/**
 * Copyright Dignitas Technologies, LLC
 * 
 * This file and its contents are governed by one or more distribution and
 * copyright statements as described in the LICENSE.txt file distributed with
 * this work.
 */
package mil.arl.gift.common.enums;

import java.util.ArrayList;
import java.util.Arrays;
import java.util.Collections;
import java.util.List;

import mil.arl.gift.common.EnumerationNotFoundException;

/**
 * Enumeration of the various message types that are sent between modules.
 *
 * @author mhoffman
 *
 */
public class MessageTypeEnum extends AbstractEnum {

    private static final long serialVersionUID = 1L;

    private static List<MessageTypeEnum> enumList = new ArrayList<MessageTypeEnum>();
    private static int index = 0;

    /**
     * Heartbeat messages
     */
    public static final MessageTypeEnum MODULE_ALLOCATION_REQUEST    = new MessageTypeEnum("ModuleAllocationRequest", "Module Allocation Request", "Sent by a module to another module of a different type to request the use of that module in a User Session.");
    public static final MessageTypeEnum MODULE_ALLOCATION_REPLY      = new MessageTypeEnum("ModuleAllocationReply", "Module Allocation Reply", "Contains the response to a Module Allocation Request (e.g. can the module handle another user).");
    public static final MessageTypeEnum MODULE_STATUS                = new MessageTypeEnum("ModuleStatus", "Module Status", "A module heartbeat letting other modules know of it's existence.");

    /**
     * Admin messages
     */
    public static final MessageTypeEnum KILL_MODULE             = new MessageTypeEnum("KillModule", "Kill Module", "Request that the module's executable gracefully terminates.");

    /**
     * Login messages
     */
    public static final MessageTypeEnum NEW_USER_REQUEST    = new MessageTypeEnum("NewUserRequest", "New User Request", "Used to register a new User to GIFT.");
    public static final MessageTypeEnum LOGIN_REQUEST       = new MessageTypeEnum("LoginRequest", "Login Request", "Used to login a user.");
    public static final MessageTypeEnum LOGIN_REPLY         = new MessageTypeEnum("LoginReply", "Login Reply", "Reply to a login attempt.");
    public static final MessageTypeEnum LOGOUT_REQUEST      = new MessageTypeEnum("LogOutRequest", "Logout Request", "Used to logout a user.");
    public static final MessageTypeEnum USER_ID_REQUEST     = new MessageTypeEnum("UserIdRequest", "User Id Request", "Used to get the user id for a user's account");
    public static final MessageTypeEnum USER_ID_REPLY       = new MessageTypeEnum("UserIdReply", "User Id Reply", "The user information requested.");
    public static final MessageTypeEnum SUBJECT_CREATED     = new MessageTypeEnum("SubjectCreated", "Subject Created", "A subject in an experiment was created.");
    public static final MessageTypeEnum LTI_GETUSER_REQUEST = new MessageTypeEnum("LtiGetUserRequest", "Lti Get User Request", "Used to get the lti user record.");
    public static final MessageTypeEnum LTI_GETUSER_REPLY   = new MessageTypeEnum("LtiGetUserReply", "Lti Get User Reply", "The LTI user record data.");

    /** LTI messages */
    public static final MessageTypeEnum LTI_GET_PROVIDER_URL_REQUEST = new MessageTypeEnum("LtiGetProviderUrlRequest", "Lti Get Provider URL Request", "Normally this request is sent from the TutorModule (originating from the client) to the Domain Module. This message is used to build an encrypted URL using the raw URL, optional custom parameters, and the LTI provider's client key and secret key. The encrypted URL will be used to connect and send a request to the LTI provider.");
    public static final MessageTypeEnum LTI_GET_PROVIDER_URL_REPLY   = new MessageTypeEnum("LtiGetProviderUrlReply", "Lti Get Provider URL Reply", "Contains the encrypted URL used to send the request to the LTI provider. Normally this reply is sent from the Domain Module back to the Tutor Module.");


    public static final MessageTypeEnum LMS_DATA_REQUEST = new MessageTypeEnum("LMSDataRequest", "LMS Data Request", "Used to request LMS data for a user.");
    public static final MessageTypeEnum LMS_DATA_REPLY   = new MessageTypeEnum("LMSDataReply", "LMS Data Reply", "The LMS data for a user.");

    /**
     * Sensor Modules messages
     */
    public static final MessageTypeEnum SENSOR_FILTER_DATA  = new MessageTypeEnum("SensorFilterData", "Sensor Filter Data", "Contains filtered sensor data.");
    public static final MessageTypeEnum SENSOR_DATA         = new MessageTypeEnum("SensorData", "Sensor Data", "Contains unfiltered/raw sensor data.");
    public static final MessageTypeEnum SENSOR_FILE_CREATED = new MessageTypeEnum("SensorFileCreated", "Sensor File Created", "Notification that a file has been created to store sensor data.");
    public static final MessageTypeEnum SENSOR_STATUS        = new MessageTypeEnum("SensorStatus", "Sensor Status", "The status of a sensor.  This can be used to indicate that a sensor is ready or that there is an issue.");

    /**
     * Learner module messages
     */
    public static final MessageTypeEnum INSTANTIATE_LEARNER_REQUEST = new MessageTypeEnum("InstantiateLearnerRequest", "Instantiate Learner Request", "Used to initialize a learner instance in a domain session.");
    public static final MessageTypeEnum LEARNER_STATE               = new MessageTypeEnum("LearnerState", "Learner State", "The state of the learner at a given point in time.  Includes Cognitive, Affective and Performance states represented across Short-term, Long-term and Predicted temporal categories.");

    /**
     * UMS module messages
     */
    public static final MessageTypeEnum DOMAIN_SELECTION_REQUEST    = new MessageTypeEnum("DomainSelectionRequest", "Domain Selection Request", "Sent by the Tutor describing the domain (i.e. course) selected by the user.");
    public static final MessageTypeEnum DOMAIN_SELECTION_REPLY      = new MessageTypeEnum("DomainSelectionReply", "Domain Selection Reply", "Response to the domain selection request that contains information about the newly started domain session.");

    public static final MessageTypeEnum GET_SURVEY_REQUEST          = new MessageTypeEnum("GetSurveyRequest", "Get Survey Request", "Retrieve the contents of a survey.");
    public static final MessageTypeEnum GET_SURVEY_REPLY            = new MessageTypeEnum("GetSurveyReply", "Get Survey Reply", "The contents of a survey that was requested.");
    public static final MessageTypeEnum SUBMIT_SURVEY_RESULTS       = new MessageTypeEnum("SubmitSurveyResults", "Submit Survey Results", "Contains the entire response to a survey.  This is sent from the Domain to UMS modules in order to store the survey responses.  This is not used for surveys not being stored in the survey database (e.g. Summarize/Highlight passage, mid-lesson survey).");
    public static final MessageTypeEnum SURVEY_CHECK_REQUEST        = new MessageTypeEnum("SurveyCheckRequest", "Survey Check Request", "Check if certain survey references exist.");
    public static final MessageTypeEnum SURVEY_CHECK_RESPONSE       = new MessageTypeEnum("SurveyCheckResponse", "Survey Check Response", "Response to the Survey Check Request that identifies if the survey references exists.");

    public static final MessageTypeEnum GET_EXPERIMENT_REQUEST          = new MessageTypeEnum("GetExperimentRequest", "Get Experiment Request", "Retrieve the metadata of an experiment (e.g. experiment id, author).");
    public static final MessageTypeEnum GET_EXPERIMENT_REPLY            = new MessageTypeEnum("GetExperimentReply", "Get Experiment Reply", "The metadata about an experiment that was requested (e.g. experiment id, author).");

    public static final MessageTypeEnum BRANCH_PATH_HISTORY_UPDATE      = new MessageTypeEnum("BranchPathHistoryUpdate", "Branch Path History Update", "Used to update the number of learners that have entered a course's branch path. This historical information is needed to determine the next learner's path.");
    public static final MessageTypeEnum BRANCH_PATH_HISTORY_REQUEST      = new MessageTypeEnum("BranchPathHistoryRequest", "Branch Path History Request", "Used to request the number of learners that have entered a course's branch path. This historical information is needed to determine the next learner's path.");
    public static final MessageTypeEnum BRANCH_PATH_HISTORY_REPLY      = new MessageTypeEnum("BranchPathHistoryReply", "Branch Path History Reply", "The number of learners that have entered a course's branch path. This historical information is needed to determine the next learner's path.");

    public static final MessageTypeEnum KNOWLEDGE_ASSESSMENT_DETAILS   = new MessageTypeEnum("KnowledgeAssessmentDetails", "Knowledge Assessment Details", "The details of ongoing assessments within a knowledge session, such as state information from condition classes. Used when sharing said details with an external strategy provider.");

    
    /**
     * Tutor module messages
     */
    public static final MessageTypeEnum INITIALIZE_DOMAIN_SESSION_REQUEST     = new MessageTypeEnum("InitializeDomainSessionRequest", "Initialize Domain Session Request", "Used to initialize and synchronize the various modules used in a domain session when a course begins.  Also contains information about the learner's client device (e.g. IP address, mobile app properties)");
    public static final MessageTypeEnum INITIALIZE_LESSON_REQUEST             = new MessageTypeEnum("InitializeLessonRequest", "Initialize Lesson Request", "Used to initialize and synchronize the logic used while in a training application course element in a course.");
    public static final MessageTypeEnum INITIALIZE_PEDAGOGICAL_MODEL_REQUEST  = new MessageTypeEnum("InitializePedagogicalModelRequest", "Initialize Pedagogical Model Request", "Used to initialize the Pedagogical model(s) with authored domain independent strategies.");
    public static final MessageTypeEnum LESSON_STARTED                      = new MessageTypeEnum("LessonStarted", "Lesson Started", "Use to synchronize on when a training application scenario has started in a training application course element in a course.");
    public static final MessageTypeEnum LESSON_COMPLETED                    = new MessageTypeEnum("LessonCompleted", "Lesson Completed", "Use to synchronize on when a training application scenario has finished in a training application course element in a course.");
    public static final MessageTypeEnum PUBLISH_LESSON_SCORE_REQUEST        = new MessageTypeEnum("PublishLessonScoreRequest", "Publish Lesson Score Request", "Request to save the scores for a training application instance in a course.");
    public static final MessageTypeEnum PUBLISH_LESSON_SCORE_REPLY          = new MessageTypeEnum("PublishLessonScoreReply", "Publish Lesson Score Reply", "The reply to the request to save the scores for a training application instance in a course.");
    public static final MessageTypeEnum LESSON_GRADED_SCORE_REQUEST         = new MessageTypeEnum("LessonGradedScoreRequest", "Lesson Graded Score Request", "Request to process and update learner states based on a graded score.");
    public static final MessageTypeEnum CLOSE_DOMAIN_SESSION_REQUEST        = new MessageTypeEnum("CloseDomainSessionRequest", "Close Domain Session Request", "Notification that the domain session is closed, i.e. the execution of the course is finished.");
    public static final MessageTypeEnum START_DOMAIN_SESSION                = new MessageTypeEnum("StartDomainSession", "Start Domain Session", "Use to synchronize on when a domain session has started.");
    public static final MessageTypeEnum PERFORMANCE_ASSESSMENT              = new MessageTypeEnum("PerformanceAssessment", "Performance Assessment", "The latest performance assessment of the domain knowledge (i.e. task and concept assement values like Above, At and Below expectation).");
    public static final MessageTypeEnum LEARNER_TUTOR_ACTION                = new MessageTypeEnum("LearnerTutorAction", "Learner Tutor Action", "An action was taken by the learner via the tutor, e.g. the use selected the 'Use Radio' TUI action button");
    public static final MessageTypeEnum ACTIVE_USER_SESSIONS_REQUEST        = new MessageTypeEnum("ActiveUserSessionsRequest", "Active User Sessions Request", "Request a module's list of active users.");
    public static final MessageTypeEnum ACTIVE_USER_SESSIONS_REPLY          = new MessageTypeEnum("ActiveUserSessionsReply", "Active User Sessions Reply", "Response to a module's request for active users.");
    public static final MessageTypeEnum CHAT_LOG                            = new MessageTypeEnum("ChatLog", "Chat Log", "A history of entries for a chat session.");
    public static final MessageTypeEnum TUTOR_MODULE_STATUS                 = new MessageTypeEnum("TutorModuleStatus", "Tutor Module Status", "An extension of the module status message that provides additional Tutor module information.");

    public static final MessageTypeEnum DISPLAY_AAR_TUTOR_REQUEST               = new MessageTypeEnum("DisplayAarTutorRequest", "Display AAR Tutor Request", "Request that the Tutor display specific After Action Review (AAR) to the user.");
    public static final MessageTypeEnum DISPLAY_FEEDBACK_TUTOR_REQUEST          = new MessageTypeEnum("DisplayFeedbackTutorRequest", "Display Feedback Tutor Request", "Request that the Tutor display specific feedback to the user during a lesson (i.e. training application course element).");
    public static final MessageTypeEnum DISPLAY_LESSON_MATERIAL_TUTOR_REQUEST   = new MessageTypeEnum("DisplayLessonMaterialTutorRequest", "Display Lesson Material Tutor Request", "Request that the Tutor display a list of lesson material to the user where the learner is able to browse at their own discretion.");
    public static final MessageTypeEnum DISPLAY_MIDLESSON_MEDIA_TUTOR_REQUEST   = new MessageTypeEnum("DisplayMidLessonMediaTutorRequest", "Display Mid-Lesson Media Tutor Request", "Request that the Tutor display a list of lesson material to the user during a training application scenario.");
    public static final MessageTypeEnum DISPLAY_SURVEY_TUTOR_REPLY              = new MessageTypeEnum("DisplaySurveyTutorReply", "Display Survey Tutor Reply", "The reply to a request that the Tutor display the survey to the user which contains the answers to the survey.");
    public static final MessageTypeEnum TUTOR_SURVEY_QUESTION_RESPONSE          = new MessageTypeEnum("TutorSurveyQuestionResponse", "Tutor Survey Question Response", "Contains the learner's response to a single survey question.  This is sent everytime a question is answered.  Normally sent from Tutor to Domain module and from Domain to Gateway module.");
    public static final MessageTypeEnum TRAINING_APP_SURVEY_RESPONSE            = new MessageTypeEnum("TrainingAppSurveyResponse", "Training App Survey Response", "The gateway module is attempting to answer the survey that is being displayed by the tutor.");
    public static final MessageTypeEnum TRAINING_APP_SURVEY_SUBMIT              = new MessageTypeEnum("TrainingAppSurveySubmit", "Training App Survey Submit", "The gateway module is attempting to submit the survey that is being displayed by the tutor.");

    public static final MessageTypeEnum DISPLAY_LEARNER_ACTIONS_TUTOR_REQUEST   = new MessageTypeEnum("DisplayLearnerActionsTutorRequest", "Display Learner Actions Tutor Request", "Request that the Tutor display the specified tutor actions during a lesson (i.e. training application course element).");
    public static final MessageTypeEnum DISPLAY_SURVEY_TUTOR_REQUEST            = new MessageTypeEnum("DisplaySurveyTutorRequest", "Display Survey Tutor Request", "Request that the Tutor display the survey to the user.");
    public static final MessageTypeEnum DISPLAY_GUIDANCE_TUTOR_REQUEST          = new MessageTypeEnum("DisplayGuidanceTutorRequest", "Display Guidance Tutor Request", "Request that the Tutor display specific Guidance (i.e. course Guidance transition content) to the user.");
    public static final MessageTypeEnum DISPLAY_CONTENT_TUTOR_REQUEST           = new MessageTypeEnum("DisplayContentTutorRequest", "Display Content Tutor Request", "Request that the Tutor display a single piece of content to the user (i.e. not a collection).");
    public static final MessageTypeEnum DISPLAY_CHAT_WINDOW_REQUEST             = new MessageTypeEnum("DisplayChatWindowRequest", "Display Chat Window Request", "Request that the Tutor display an empty chat window interface (e.g. AutoTutor) to the user.");
    public static final MessageTypeEnum DISPLAY_CHAT_WINDOW_UPDATE_REQUEST      = new MessageTypeEnum("DisplayChatWindowUpdateRequest", "Display Chat Window Update Request", "Request that the Tutor update the current chat window interface with the specified attributes (e.g. a new tutor chat entry).");
    public static final MessageTypeEnum DISPLAY_COURSE_INIT_INSTRUCTIONS_REQUEST    = new MessageTypeEnum("DisplayCourseInitInstructionsRequest", "Display Course Initialization Instructions Request", "Request that the Tutor display instructions associated with initializing the current course to the user.");
    

    public static final MessageTypeEnum UNDER_DWELL_VIOLATION    = new MessageTypeEnum("UnderDwellViolation", "Under-Dwell Violation", "Notification that the learner violated an under-dwell assessment for a piece of content.");
    public static final MessageTypeEnum OVER_DWELL_VIOLATION    = new MessageTypeEnum("OverDwellViolation", "Over-Dwell Violation", "Notification that the learner violated an over-dwell assessment for a piece of content.");

    /**
     * Pedagogical module messages
     */
    public static final MessageTypeEnum PEDAGOGICAL_REQUEST                 = new MessageTypeEnum("PedagogicalRequest", "Pedagogical Request", "Instructional Strategy request from the Pedagogical model(s) (e.g. user needs feedback on 'map reading').");

    /**
     * Domain module messages
     */
    public static final MessageTypeEnum DOMAIN_OPTIONS_REQUEST              = new MessageTypeEnum("DomainOptionsRequest", "Domain Options Request", "Request for the list of available domains (i.e. courses) for the specified user.");
    public static final MessageTypeEnum DOMAIN_OPTIONS_REPLY                = new MessageTypeEnum("DomainOptionsReply", "Domain Options Reply", "The list of avaialble domains for a user to select from.");
    public static final MessageTypeEnum INIT_INTEROP_CONNECTIONS            = new MessageTypeEnum("InitializeInteropConnections", "Initialize Interop Connections", "Sent to the Gateway module in order to initialize the needed interop plugins for a lesson (i.e. training application instance) that is about to begin.");
    public static final MessageTypeEnum INIT_EMBEDDED_CONNECTIONS           = new MessageTypeEnum("InitEmbeddedConnections", "Initialize Embedded Connections", "Sent to the Tutor module in order to initialize the needed embedded apps for a lesson (i.e. training application instance) that is about to begin.");
    public static final MessageTypeEnum CONFIGURE_INTEROP_CONNECTIONS       = new MessageTypeEnum("ConfigureInteropConnections", "Configure Interop Connections", "Sent to the Gateway module in order to configure the needed interop plugins for a course that is about to begin.");
    public static final MessageTypeEnum DISPLAY_FEEDBACK_GATEWAY_REQUEST    = new MessageTypeEnum("DisplayFeedbackGatewayRequest", "Display Feedback Gateway Request", "Request that the Gateway module provide feedback content to the current interop plugins to allow them to present it instead of the Tutor (i.e. the training application should display specific feedback to the user).");
    public static final MessageTypeEnum DISPLAY_FEEDBACK_EMBEDDED_REQUEST   = new MessageTypeEnum("DisplayFeedbackEmbeddedRequest", "DisplayFeedbackEmbeddedRequest", "Request that the Tutor module show feedback content inside its currently displayed embedded application.");
    public static final MessageTypeEnum VIBRATE_DEVICE_REQUEST              = new MessageTypeEnum("VibrateDeviceRequest", "Vibrate Device Request", "Request that the Tutor module vibrates whatever device it is being hosted in (when applicable).");
    public static final MessageTypeEnum ACTIVE_DOMAIN_SESSIONS_REQUEST      = new MessageTypeEnum("ActiveDomainSessionsRequest", "Active Domain Sessions Request", "Request the list of active domain session from the Domain module.");
    public static final MessageTypeEnum ACTIVE_DOMAIN_SESSIONS_REPLY        = new MessageTypeEnum("ActiveDomainSessionsReply", "Active Domain Sessions Reply", "The list of the Domain module's active domain session.");
    public static final MessageTypeEnum COURSE_STATE                        = new MessageTypeEnum("CourseState", "Course State", "Used by the Domain module to notify other modules about the current state of the course (e.g. which course transition the user is entering).");
    public static final MessageTypeEnum DISPLAY_TEAM_SESSIONS               = new MessageTypeEnum("DisplayTeamSessions", "Display Team Sessions", "Tells the Tutor to display the team session screen prior to transitioning into a training application (dkf).");
    public static final MessageTypeEnum EXPERIMENT_COURSE_REQUEST           = new MessageTypeEnum("ExperimentCourseRequest", "Experiment Course Request", "Request that the Domain find and validate the course used by an experiment.");
    public static final MessageTypeEnum SURVEY_PRESENTED_NOTIFICATION       = new MessageTypeEnum("SurveyPresentedNotification", "Survey Presented Notification", "Notifies the recepient that a survey is being presented to the learner through the tutor user interface.");
    public static final MessageTypeEnum EVALUATOR_UPDATE_REQUEST            = new MessageTypeEnum("EvaluatorUpdateRequest", "Evaluator Update Request", "Used by the Domain module to update a task or concept's metrics with new values.");
    public static final MessageTypeEnum ACTIVE_KNOWLEDGE_SESSIONS_REQUEST   = new MessageTypeEnum("ActiveKnowledgeSessionsRequest", "Active Knowledge Sessions Request", "Request the list of active knowledge session from the Domain module (i.e. real time assessment with a DKF).");
    public static final MessageTypeEnum ACTIVE_KNOWLEDGE_SESSIONS_REPLY     = new MessageTypeEnum("ActiveKnowledgeSessionsReply", "Active Knowledge Sessions Reply", "The list of the Domain module's active knowledge sessions (i.e. real time assessment with a DKF).");
    public static final MessageTypeEnum KNOWLEDGE_SESSION_UPDATED_REPLY     = new MessageTypeEnum("KnowledgeSessionUpdatedReply", "Knowledge Session Updated Reply", "Reply to the request when the active knowledge session has been updated.");
    public static final MessageTypeEnum KNOWLEDGE_SESSION_UPDATED_REQUEST   = new MessageTypeEnum("KnowledgeSessionUpdatedRequest", "Knowledge Session Updated Request", "Notify the tutor that the active knowledge session has been updated.");
    public static final MessageTypeEnum MANAGE_MEMBERSHIP_TEAM_KNOWLEDGE_SESSION = new MessageTypeEnum("ManageMembershipTeamKnowledgeSession", "Manage Membership Team Knowledge Session", "Used to manage a team knowledge session including creating/destroying a hosted session, joining/leaving a hosted session.  A knowledge session is were a real time assessment takes place.");
    public static final MessageTypeEnum START_TEAM_KNOWLEDGE_SESSION_REQUEST = new MessageTypeEnum("StartTeamKnowledgeSessionRequest", "Start Team Knowledge Session Request", "Used to start a team knowledge session.");
    public static final MessageTypeEnum START_TEAM_KNOWLEDGE_SESSION_REPLY  = new MessageTypeEnum("StartTeamKnowledgeSessionReply", "Start Team Knowledge Session Reply", "Returns if the start team knowledge session request was successful or not.");
    public static final MessageTypeEnum AUTHORIZE_STRATEGIES_REQUEST        = new MessageTypeEnum("AuthorizeStrategiesRequest", "Authorize Strategies Request", "Requests the recipient should authorize the execution of a specified set of strategies.  This is normally sent from the Domain module to the Game Master (Dashboard) for approval to apply the strategies specified in the request.");
    public static final MessageTypeEnum EXECUTE_OC_STRATEGY                 = new MessageTypeEnum("ExecuteOcStrategy", "Execute OC Strategy", "Used to notify the recipient that a strategy needs to be executed for the OC. This is normally sent from the Domain module to the Game Master (Dashboard) to show feedback/prompts to the Game Master user (observer).");
    public static final MessageTypeEnum KNOWLEDGE_SESSION_CREATED           = new MessageTypeEnum("KnowledgeSessionCreated", "Knowledge Session Created", "Notifies any listeners that a knowledge session was created.");
    public static final MessageTypeEnum DOMAIN_MODULE_STATUS                 = new MessageTypeEnum("DomainModuleStatus", "Domain Module Status", "An extension of the module status message that provides additional Domain module information.");
    
    /**
     * Web Monitor Messages
     */
    public static final MessageTypeEnum WEB_MONITOR_MODULE_STATUS = new MessageTypeEnum("WebMonitorModuleStatus", "Web Monitor Module Status", "A heartbeat message that is used to communicate which domain sessions should send messages to this module.");
    public static final MessageTypeEnum APPLY_STRATEGIES = new MessageTypeEnum("ApplyStrategies", "Apply Strategies", "Specifies that a specified set of strategies should be executed.  This is sent from the Game Master (Dashboard) to the Domain module so the Domain module can apply the strategies specified in the request.");

    /**
     * Generic messages
     */
    public static final MessageTypeEnum NACK            = new MessageTypeEnum("NACK", "NACK", "A Negative Acknowledgement is sent in response to a received message when the message can't be decoded successfully.");
    public static final MessageTypeEnum ACK             = new MessageTypeEnum("ACK",  "ACK", " A positive Acknowledgement is sent in response to a received message when the message is decoded successfully.");
    public static final MessageTypeEnum PROCESSED_NACK  = new MessageTypeEnum("ProcessedNACK", "Procesed NACK", "A Processed Negative Acknowledgement is sent after a message is decoded successfully but the handling of the message has failed in some way.");
    public static final MessageTypeEnum PROCESSED_ACK   = new MessageTypeEnum("ProcessedACK",  "Processed ACK", "A Processed Negative Acknowledgement is sent after a message is both decoded and handled successfully.");

    /**
     * Gateway messages
     */
    public static final MessageTypeEnum GATEWAY_MODULE_STATUS       = new MessageTypeEnum("GatewayModuleStatus", "Gateway Module Status", "An extension of the module status message that provides additional Gateway module information.");
    public static final MessageTypeEnum INTEROP_CONNECTIONS_INFO    = new MessageTypeEnum("InteropConnectionsInfo", "Interop Connections Information", "Sent to the Domain module in response to an initialize interop connections.  The information provided describes the connection capabilities of the gateway module that has now been initialized.");


    /**
     * Simulation messages
     */
    public static final MessageTypeEnum ENTITY_STATE            = new MessageTypeEnum("EntityState", "Entity State", "Contains state information about an Entity in a training application (e.g. location, orientation, velocity, appearance) .");
    public static final MessageTypeEnum COLLISION               = new MessageTypeEnum("Collision", "Collision", "Contains information about a collision between two objects in a training application (e.g. entity identifiers, location, velocity, mass) .");
    public static final MessageTypeEnum REMOVE_ENTITY           = new MessageTypeEnum("RemoveEntity", "Remove Entity", "Used to remove an entity from an exercise or training application.");
    public static final MessageTypeEnum DETONATION              = new MessageTypeEnum("Detonation",  "Detonation", "Contains information about the detonation of a munition (e.g. location, velocity, target entity info).");
    public static final MessageTypeEnum WEAPON_FIRE             = new MessageTypeEnum("WeaponFire",  "Weapon Fire", "Contains information about the firing of a weapon (e.g. location, velocity, firing entity info).");
    public static final MessageTypeEnum LOS_RESULT              = new MessageTypeEnum("LoSResult",  "LoS Result", "The result of Line-of-Sight query(ies) to a training application.");
    public static final MessageTypeEnum LOS_QUERY               = new MessageTypeEnum("LoSQuery",  "LoS Query", "A request to perform Line-of-Sight query(ies) at specific points of interest.");
    public static final MessageTypeEnum VARIABLE_STATE_RESULT     = new MessageTypeEnum("VariableStateResult",  "Variable State Result", "The information retrieved for specific actors based on a request to a training application.");
    public static final MessageTypeEnum VARIABLE_STATE_REQUEST    = new MessageTypeEnum("VariableStateRequest",  "Variable State Request", "A request to retrieve one or more pieces of information for specific actors from an external training application.");
    public static final MessageTypeEnum POWERPOINT_STATE        = new MessageTypeEnum("PowerPointState", "PowerPoint State", "The state of an executing PowerPoint show (e.g. current slide number).");
    public static final MessageTypeEnum SIMPLE_EXAMPLE_STATE    = new MessageTypeEnum("SimpleExampleState", "Simple Example State");
    public static final MessageTypeEnum LOAD_PROGRESS           = new MessageTypeEnum("LoadProgress", "Load Progress", "Provides an indicator into the progress of loading content into a training application for a learner.  Contains JSON formatted information.");

    public static final MessageTypeEnum SIMAN                   = new MessageTypeEnum("Siman", "Siman", "Simulation Management message that is used to synchronize GIFT and training applications (e.g. load , pause, stop).");
    public static final MessageTypeEnum ENVIRONMENT_CONTROL     = new MessageTypeEnum("EnvironmentControl", "Environment Control", "Contains information about how the currently running training application lesson/scenario should be adapted (e.g. increase fog level, change time of day to midnight) based on an instructional strategy request.");
    public static final MessageTypeEnum START_RESUME            = new MessageTypeEnum("StartResume", "Start Resume", "A DIS driven message used to indicate whether the training application should/has started/resumed execution of a scenario/file.");
    public static final MessageTypeEnum STOP_FREEZE             = new MessageTypeEnum("StopFreeze", "Stop Freeze", "A DIS driven message used to indicate whether the training application should/has stopped/froze execution of a scenario/file.");
    public static final MessageTypeEnum EXTERNAL_MONITOR_CONFIG     = new MessageTypeEnum("ExternalMonitorConfig", "External Monitor Configuration", "Contains information about how the currently running training application should monitor data passed into it.");
    
    public static final MessageTypeEnum GEOLOCATION             = new MessageTypeEnum("Geolocation", "Geolocation", "Contains location information for a learner, entity, unit or actor using the GIFT mobile app or from a training application embedded in the GIFT Tutur User Interface (e.g. Unity WebGL).");
    
    // Legacy - only needed to parsing logs
    public static final MessageTypeEnum WEAPON_STATE_RESULT     = new MessageTypeEnum("WeaponStateResult",  "Weapon State Result", "LEGACY: The result of a Weapon State request to a training application.");
    public static final MessageTypeEnum WEAPON_STATE_REQUEST    = new MessageTypeEnum("WeaponStateRequest",  "Weapon State Request", "LEGACY: A request to perform a check on weapon state for specific actors.");

    /**
     * Message bound for SIMILE processing
     */
    public static final MessageTypeEnum GENERIC_JSON_STATE  = new MessageTypeEnum("GenericJSONState", "Generic JSONState", "Contains JSON formatted training application state information.  This is the main state message used by TC3.  It provides a generic way for states to be communicated without having to develop new state messages in GIFT.");

    /**
     * SCATT messages
     */
    public static final MessageTypeEnum RIFLE_SHOT_MESSAGE = new MessageTypeEnum("RifleShot", "Rifle Shot", "Contains information about a rifle shot.");

    /**
     * Monitor messages
     */
    public static final MessageTypeEnum DOMAIN_SESSION_START_TIME_REQUEST = new MessageTypeEnum("DomainSessionStartTimeRequest", "Domain Session Start Time Request", "Request for the starting time of a particular active domain session.");
    public static final MessageTypeEnum DOMAIN_SESSION_START_TIME_REPLY = new MessageTypeEnum("DomainSessionStartTimeReply", "Domain Session Start Time Reply", "Response to a domain session start time request that contains the starting time in question.");


    public static final MessageTypeEnum COMPETENCY_MESSAGE = new MessageTypeEnum("CompetencyMessage", "Competency Message", "Contains competency layers data");
    public static final MessageTypeEnum COMPETENCY_MESSAGE_BATCH = new MessageTypeEnum("CompetencyMessageBatch", "Competency Message Batch", "Contains an array of competency layers data, timestamp when data was sent by unity and batch size");
<<<<<<< HEAD

=======
>>>>>>> 7c9d74df
    /**
     * Collection of Training Application Game state message types
     */
    public static final List<MessageTypeEnum> TRAINING_APP_STATE_MESSAGE_TYPES = Arrays.asList(ENTITY_STATE, COLLISION, DETONATION,
            WEAPON_FIRE, POWERPOINT_STATE, SIMPLE_EXAMPLE_STATE, GENERIC_JSON_STATE, RIFLE_SHOT_MESSAGE, GEOLOCATION,COMPETENCY_MESSAGE,COMPETENCY_MESSAGE_BATCH);

    /** (optional) information about the message type and its use in GIFT */
    private String description = null;

    /** Empty arg constructor for GWT serialization */
    @SuppressWarnings("unused")
    private MessageTypeEnum() {
    }

    /**
     * Class constructor - set attributes
     *
     * @param name the unique name for the enumeration instance
     * @param displayName the display name for the enumeration
     */
    public MessageTypeEnum(String name, String displayName){
        super(index++, name, displayName);
        enumList.add(this);
    }

    /**
     * Class constructor - set attributes
     *
     * @param name the unique name for the enumeration instance
     * @param displayName the display name for the enumeration
     * @param description information about the message type and its use in GIFT
     */
    private MessageTypeEnum(String name, String displayName, String description){
        this(name, displayName);

        this.description = description;
    }

    /**
     * Return the information about the message type and its use in GIFT.
     *
     * @return String the description value, can be null if not provided.
     */
    public String getDescription(){
        return description;
    }

    /**
     * Return the enumeration object that has the matching name.
     * @param name The name of the enumeration to find.
     * @return The matching enumeration.
     * @throws EnumerationNotFoundException if an enumeration with a matching
     *         name is not found.
     */
    public static MessageTypeEnum valueOf(String name)
            throws EnumerationNotFoundException {
        return AbstractEnum.valueOf(name, VALUES());
    }

    /**
     * Return the enumeration object that has the matching value.
     * @param value The value of the enumeration to find.
     * @return The matching enumeration.
     * @throws EnumerationNotFoundException if an enumeration with a matching
     *         value is not found.
     */
    public static MessageTypeEnum valueOf(int value)
            throws EnumerationNotFoundException {
        return AbstractEnum.valueOf(value, VALUES());
    }

    /**
     * Returns a List of the currently defined enumerations.
     * @return a List of the currently defined enumerations.
     */
    public static final List<MessageTypeEnum> VALUES() {
        return Collections.unmodifiableList(enumList);
    }
}<|MERGE_RESOLUTION|>--- conflicted
+++ resolved
@@ -240,10 +240,6 @@
 
     public static final MessageTypeEnum COMPETENCY_MESSAGE = new MessageTypeEnum("CompetencyMessage", "Competency Message", "Contains competency layers data");
     public static final MessageTypeEnum COMPETENCY_MESSAGE_BATCH = new MessageTypeEnum("CompetencyMessageBatch", "Competency Message Batch", "Contains an array of competency layers data, timestamp when data was sent by unity and batch size");
-<<<<<<< HEAD
-
-=======
->>>>>>> 7c9d74df
     /**
      * Collection of Training Application Game state message types
      */
